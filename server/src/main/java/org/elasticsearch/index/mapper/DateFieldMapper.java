/*
 * Licensed to Elasticsearch under one or more contributor
 * license agreements. See the NOTICE file distributed with
 * this work for additional information regarding copyright
 * ownership. Elasticsearch licenses this file to you under
 * the Apache License, Version 2.0 (the "License"); you may
 * not use this file except in compliance with the License.
 * You may obtain a copy of the License at
 *
 *    http://www.apache.org/licenses/LICENSE-2.0
 *
 * Unless required by applicable law or agreed to in writing,
 * software distributed under the License is distributed on an
 * "AS IS" BASIS, WITHOUT WARRANTIES OR CONDITIONS OF ANY
 * KIND, either express or implied.  See the License for the
 * specific language governing permissions and limitations
 * under the License.
 */

package org.elasticsearch.index.mapper;

import org.apache.lucene.document.LongPoint;
import org.apache.lucene.document.SortedNumericDocValuesField;
import org.apache.lucene.document.StoredField;
import org.apache.lucene.index.IndexOptions;
import org.apache.lucene.index.IndexReader;
import org.apache.lucene.index.IndexableField;
import org.apache.lucene.index.PointValues;
import org.apache.lucene.index.Term;
import org.apache.lucene.search.BoostQuery;
import org.apache.lucene.search.DocValuesFieldExistsQuery;
import org.apache.lucene.search.IndexOrDocValuesQuery;
import org.apache.lucene.search.Query;
import org.apache.lucene.search.TermQuery;
import org.apache.lucene.util.BytesRef;
import org.elasticsearch.ElasticsearchParseException;
import org.elasticsearch.common.Explicit;
import org.elasticsearch.common.Nullable;
import org.elasticsearch.common.Strings;
import org.elasticsearch.common.geo.ShapeRelation;
import org.elasticsearch.common.settings.Settings;
import org.elasticsearch.common.time.DateFormatter;
import org.elasticsearch.common.time.DateFormatters;
import org.elasticsearch.common.time.DateMathParser;
import org.elasticsearch.common.util.LocaleUtils;
import org.elasticsearch.common.xcontent.XContentBuilder;
import org.elasticsearch.common.xcontent.support.XContentMapValues;
import org.elasticsearch.index.fielddata.IndexFieldData;
import org.elasticsearch.index.fielddata.IndexNumericFieldData.NumericType;
import org.elasticsearch.index.fielddata.plain.DocValuesIndexFieldData;
import org.elasticsearch.index.query.QueryRewriteContext;
import org.elasticsearch.index.query.QueryShardContext;
import org.elasticsearch.search.DocValueFormat;

import java.io.IOException;
import java.time.ZoneId;
import java.time.ZoneOffset;
import java.util.Iterator;
import java.util.List;
import java.util.Locale;
import java.util.Map;
import java.util.Objects;

/** A {@link FieldMapper} for dates. */
public class DateFieldMapper extends FieldMapper {

    public static final String CONTENT_TYPE = "date";
<<<<<<< HEAD
    public static final DateFormatter DEFAULT_DATE_TIME_FORMATTER = DateFormatters.forPattern("strict_date_optional_time||epoch_millis");
=======
    public static final DateFormatter DEFAULT_DATE_TIME_FORMATTER = DateFormatter.forPattern("strict_date_optional_time||epoch_millis");
>>>>>>> b7ba2fa7

    public static class Defaults {
        public static final Explicit<Boolean> IGNORE_MALFORMED = new Explicit<>(false, false);
    }

    public static class Builder extends FieldMapper.Builder<Builder, DateFieldMapper> {

        private Boolean ignoreMalformed;
        private Explicit<String> format = new Explicit<>(DEFAULT_DATE_TIME_FORMATTER.pattern(), false);
        private Locale locale;

        public Builder(String name) {
            super(name, new DateFieldType(), new DateFieldType());
            builder = this;
            locale = Locale.ROOT;
        }

        @Override
        public DateFieldType fieldType() {
            return (DateFieldType)fieldType;
        }

        public Builder ignoreMalformed(boolean ignoreMalformed) {
            this.ignoreMalformed = ignoreMalformed;
            return builder;
        }

        protected Explicit<Boolean> ignoreMalformed(BuilderContext context) {
            if (ignoreMalformed != null) {
                return new Explicit<>(ignoreMalformed, true);
            }
            if (context.indexSettings() != null) {
                return new Explicit<>(IGNORE_MALFORMED_SETTING.get(context.indexSettings()), false);
            }
            return Defaults.IGNORE_MALFORMED;
        }

        public Builder locale(Locale locale) {
            this.locale = locale;
            return this;
        }

        public Locale locale() {
            return locale;
        }

        public String format() {
            return format.value();
        }

        public Builder format(String format) {
            this.format = new Explicit<>(format, true);
            return this;
        }

        public boolean isFormatterSet() {
            return format.explicit();
        }

        @Override
        protected void setupFieldType(BuilderContext context) {
            super.setupFieldType(context);
            String pattern = this.format.value();
            DateFormatter dateTimeFormatter = fieldType().dateTimeFormatter;
            if ((Objects.equals(pattern, dateTimeFormatter.pattern()) == false && Strings.isEmpty(pattern) == false)) {
                fieldType().setDateTimeFormatter(DateFormatters.forPattern(pattern).withLocale(locale));
            } else if (locale.equals(dateTimeFormatter.locale()) == false) {
                fieldType().setDateTimeFormatter(dateTimeFormatter.withLocale(locale));
            }
        }

        @Override
        public DateFieldMapper build(BuilderContext context) {
            setupFieldType(context);
            return new DateFieldMapper(name, fieldType, defaultFieldType, ignoreMalformed(context),
                context.indexSettings(), multiFieldsBuilder.build(this, context), copyTo);
        }
    }

    public static class TypeParser implements Mapper.TypeParser {

        public TypeParser() {
        }

        @Override
        public Mapper.Builder<?,?> parse(String name, Map<String, Object> node, ParserContext parserContext) throws MapperParsingException {
            Builder builder = new Builder(name);
            TypeParsers.parseField(builder, name, node, parserContext);
            for (Iterator<Map.Entry<String, Object>> iterator = node.entrySet().iterator(); iterator.hasNext();) {
                Map.Entry<String, Object> entry = iterator.next();
                String propName = entry.getKey();
                Object propNode = entry.getValue();
                if (propName.equals("null_value")) {
                    if (propNode == null) {
                        throw new MapperParsingException("Property [null_value] cannot be null.");
                    }
                    builder.nullValue(propNode.toString());
                    iterator.remove();
                } else if (propName.equals("ignore_malformed")) {
                    builder.ignoreMalformed(XContentMapValues.nodeBooleanValue(propNode, name + ".ignore_malformed"));
                    iterator.remove();
                } else if (propName.equals("locale")) {
                    builder.locale(LocaleUtils.parse(propNode.toString()));
                    iterator.remove();
                } else if (propName.equals("format")) {
                    builder.format(propNode.toString());
                    iterator.remove();
                } else if (TypeParsers.parseMultiField(builder, name, parserContext, propName, propNode)) {
                    iterator.remove();
                }
            }
            return builder;
        }
    }

    public static final class DateFieldType extends MappedFieldType {
        protected DateFormatter dateTimeFormatter;
        protected DateMathParser dateMathParser;

        DateFieldType() {
            super();
            setTokenized(false);
            setHasDocValues(true);
            setOmitNorms(true);
            setDateTimeFormatter(DEFAULT_DATE_TIME_FORMATTER);
        }

        DateFieldType(DateFieldType other) {
            super(other);
            setDateTimeFormatter(other.dateTimeFormatter);
        }

        @Override
        public MappedFieldType clone() {
            return new DateFieldType(this);
        }

        @Override
        public boolean equals(Object o) {
            if (!super.equals(o)) return false;
            DateFieldType that = (DateFieldType) o;
            return Objects.equals(dateTimeFormatter, that.dateTimeFormatter);
        }

        @Override
        public int hashCode() {
            return Objects.hash(super.hashCode(), dateTimeFormatter);
        }

        @Override
        public String typeName() {
            return CONTENT_TYPE;
        }

        @Override
        public void checkCompatibility(MappedFieldType fieldType, List<String> conflicts) {
            super.checkCompatibility(fieldType, conflicts);
            DateFieldType other = (DateFieldType) fieldType;
            if (Objects.equals(dateTimeFormatter.pattern(), other.dateTimeFormatter.pattern()) == false) {
                conflicts.add("mapper [" + name() + "] has different [format] values");
            }
            if (Objects.equals(dateTimeFormatter.locale(), other.dateTimeFormatter.locale()) == false) {
                conflicts.add("mapper [" + name() + "] has different [locale] values");
            }
        }

        public DateFormatter dateTimeFormatter() {
            return dateTimeFormatter;
        }

        void setDateTimeFormatter(DateFormatter formatter) {
            checkIfFrozen();
            this.dateTimeFormatter = formatter;
            this.dateMathParser = dateTimeFormatter.toDateMathParser();
        }

        protected DateMathParser dateMathParser() {
            return dateMathParser;
        }

        long parse(String value) {
            return DateFormatters.toZonedDateTime(dateTimeFormatter().parse(value)).toInstant().toEpochMilli();
        }

        @Override
        public Query existsQuery(QueryShardContext context) {
            if (hasDocValues()) {
                return new DocValuesFieldExistsQuery(name());
            } else {
                return new TermQuery(new Term(FieldNamesFieldMapper.NAME, name()));
            }
        }

        @Override
        public Query termQuery(Object value, @Nullable QueryShardContext context) {
            Query query = rangeQuery(value, value, true, true, ShapeRelation.INTERSECTS, null, null, context);
            if (boost() != 1f) {
                query = new BoostQuery(query, boost());
            }
            return query;
        }

        @Override
        public Query rangeQuery(Object lowerTerm, Object upperTerm, boolean includeLower, boolean includeUpper, ShapeRelation relation,
                                @Nullable ZoneId timeZone, @Nullable DateMathParser forcedDateParser, QueryShardContext context) {
            failIfNotIndexed();
            if (relation == ShapeRelation.DISJOINT) {
                throw new IllegalArgumentException("Field [" + name() + "] of type [" + typeName() +
                        "] does not support DISJOINT ranges");
            }
            DateMathParser parser = forcedDateParser == null
                    ? dateMathParser
                    : forcedDateParser;
            long l, u;
            if (lowerTerm == null) {
                l = Long.MIN_VALUE;
            } else {
                l = parseToMilliseconds(lowerTerm, !includeLower, timeZone, parser, context);
                if (includeLower == false) {
                    ++l;
                }
            }
            if (upperTerm == null) {
                u = Long.MAX_VALUE;
            } else {
                u = parseToMilliseconds(upperTerm, includeUpper, timeZone, parser, context);
                if (includeUpper == false) {
                    --u;
                }
            }
            Query query = LongPoint.newRangeQuery(name(), l, u);
            if (hasDocValues()) {
                Query dvQuery = SortedNumericDocValuesField.newSlowRangeQuery(name(), l, u);
                query = new IndexOrDocValuesQuery(query, dvQuery);
            }
            return query;
        }

        public long parseToMilliseconds(Object value, boolean roundUp,
                                        @Nullable ZoneId zone, @Nullable DateMathParser forcedDateParser, QueryRewriteContext context) {
            DateMathParser dateParser = dateMathParser();
            if (forcedDateParser != null) {
                dateParser = forcedDateParser;
            }

            String strValue;
            if (value instanceof BytesRef) {
                strValue = ((BytesRef) value).utf8ToString();
            } else {
                strValue = value.toString();
            }
            return dateParser.parse(strValue, context::nowInMillis, roundUp, zone).toEpochMilli();
        }

        @Override
        public Relation isFieldWithinQuery(IndexReader reader,
                                           Object from, Object to, boolean includeLower, boolean includeUpper,
                                           ZoneId timeZone, DateMathParser dateParser, QueryRewriteContext context) throws IOException {
            if (dateParser == null) {
                dateParser = this.dateMathParser;
            }

            long fromInclusive = Long.MIN_VALUE;
            if (from != null) {
                fromInclusive = parseToMilliseconds(from, !includeLower, timeZone, dateParser, context);
                if (includeLower == false) {
                    if (fromInclusive == Long.MAX_VALUE) {
                        return Relation.DISJOINT;
                    }
                    ++fromInclusive;
                }
            }

            long toInclusive = Long.MAX_VALUE;
            if (to != null) {
                toInclusive = parseToMilliseconds(to, includeUpper, timeZone, dateParser, context);
                if (includeUpper == false) {
                    if (toInclusive == Long.MIN_VALUE) {
                        return Relation.DISJOINT;
                    }
                    --toInclusive;
                }
            }

            // This check needs to be done after fromInclusive and toInclusive
            // are resolved so we can throw an exception if they are invalid
            // even if there are no points in the shard
            if (PointValues.size(reader, name()) == 0) {
                // no points, so nothing matches
                return Relation.DISJOINT;
            }

            long minValue = LongPoint.decodeDimension(PointValues.getMinPackedValue(reader, name()), 0);
            long maxValue = LongPoint.decodeDimension(PointValues.getMaxPackedValue(reader, name()), 0);

            if (minValue >= fromInclusive && maxValue <= toInclusive) {
                return Relation.WITHIN;
            } else if (maxValue < fromInclusive || minValue > toInclusive) {
                return Relation.DISJOINT;
            } else {
                return Relation.INTERSECTS;
            }
        }

        @Override
        public IndexFieldData.Builder fielddataBuilder(String fullyQualifiedIndexName) {
            failIfNoDocValues();
            return new DocValuesIndexFieldData.Builder().numericType(NumericType.DATE);
        }

        @Override
        public Object valueForDisplay(Object value) {
            Long val = (Long) value;
            if (val == null) {
                return null;
            }
            return dateTimeFormatter().formatMillis(val);
        }

        @Override
        public DocValueFormat docValueFormat(@Nullable String format, ZoneId timeZone) {
            DateFormatter dateTimeFormatter = this.dateTimeFormatter;
            if (format != null) {
                dateTimeFormatter = DateFormatters.forPattern(format).withLocale(dateTimeFormatter.locale());
            }
            if (timeZone == null) {
                timeZone = ZoneOffset.UTC;
            }
            return new DocValueFormat.DateTime(dateTimeFormatter, timeZone);
        }
    }

    private Explicit<Boolean> ignoreMalformed;

    private DateFieldMapper(
            String simpleName,
            MappedFieldType fieldType,
            MappedFieldType defaultFieldType,
            Explicit<Boolean> ignoreMalformed,
            Settings indexSettings,
            MultiFields multiFields,
            CopyTo copyTo) {
        super(simpleName, fieldType, defaultFieldType, indexSettings, multiFields, copyTo);
        this.ignoreMalformed = ignoreMalformed;
    }

    @Override
    public DateFieldType fieldType() {
        return (DateFieldType) super.fieldType();
    }

    @Override
    protected String contentType() {
        return fieldType.typeName();
    }

    @Override
    protected DateFieldMapper clone() {
        return (DateFieldMapper) super.clone();
    }

    @Override
    protected void parseCreateField(ParseContext context, List<IndexableField> fields) throws IOException {
        String dateAsString;
        if (context.externalValueSet()) {
            Object dateAsObject = context.externalValue();
            if (dateAsObject == null) {
                dateAsString = null;
            } else {
                dateAsString = dateAsObject.toString();
            }
        } else {
            dateAsString = context.parser().textOrNull();
        }

        if (dateAsString == null) {
            dateAsString = fieldType().nullValueAsString();
        }

        if (dateAsString == null) {
            return;
        }

        long timestamp;
        try {
            timestamp = fieldType().parse(dateAsString);
        } catch (IllegalArgumentException | ElasticsearchParseException e) {
            if (ignoreMalformed.value()) {
                context.addIgnoredField(fieldType.name());
                return;
            } else {
                throw e;
            }
        }

        if (fieldType().indexOptions() != IndexOptions.NONE) {
            fields.add(new LongPoint(fieldType().name(), timestamp));
        }
        if (fieldType().hasDocValues()) {
            fields.add(new SortedNumericDocValuesField(fieldType().name(), timestamp));
        } else if (fieldType().stored() || fieldType().indexOptions() != IndexOptions.NONE) {
            createFieldNamesField(context, fields);
        }
        if (fieldType().stored()) {
            fields.add(new StoredField(fieldType().name(), timestamp));
        }
    }

    @Override
    protected void doMerge(Mapper mergeWith) {
        super.doMerge(mergeWith);
        final DateFieldMapper other = (DateFieldMapper) mergeWith;
        if (other.ignoreMalformed.explicit()) {
            this.ignoreMalformed = other.ignoreMalformed;
        }
    }

    @Override
    protected void doXContentBody(XContentBuilder builder, boolean includeDefaults, Params params) throws IOException {
        super.doXContentBody(builder, includeDefaults, params);

        if (includeDefaults || ignoreMalformed.explicit()) {
            builder.field("ignore_malformed", ignoreMalformed.value());
        }

        if (includeDefaults || fieldType().nullValue() != null) {
            builder.field("null_value", fieldType().nullValueAsString());
        }

        if (includeDefaults
                || fieldType().dateTimeFormatter().pattern().equals(DEFAULT_DATE_TIME_FORMATTER.pattern()) == false) {
            builder.field("format", fieldType().dateTimeFormatter().pattern());
        }

        if (includeDefaults
            || fieldType().dateTimeFormatter().locale().equals(DEFAULT_DATE_TIME_FORMATTER.locale()) == false) {
            builder.field("locale", fieldType().dateTimeFormatter().locale());
        }
    }
}<|MERGE_RESOLUTION|>--- conflicted
+++ resolved
@@ -65,11 +65,7 @@
 public class DateFieldMapper extends FieldMapper {
 
     public static final String CONTENT_TYPE = "date";
-<<<<<<< HEAD
-    public static final DateFormatter DEFAULT_DATE_TIME_FORMATTER = DateFormatters.forPattern("strict_date_optional_time||epoch_millis");
-=======
     public static final DateFormatter DEFAULT_DATE_TIME_FORMATTER = DateFormatter.forPattern("strict_date_optional_time||epoch_millis");
->>>>>>> b7ba2fa7
 
     public static class Defaults {
         public static final Explicit<Boolean> IGNORE_MALFORMED = new Explicit<>(false, false);
@@ -135,7 +131,7 @@
             String pattern = this.format.value();
             DateFormatter dateTimeFormatter = fieldType().dateTimeFormatter;
             if ((Objects.equals(pattern, dateTimeFormatter.pattern()) == false && Strings.isEmpty(pattern) == false)) {
-                fieldType().setDateTimeFormatter(DateFormatters.forPattern(pattern).withLocale(locale));
+                fieldType().setDateTimeFormatter(DateFormatter.forPattern(pattern).withLocale(locale));
             } else if (locale.equals(dateTimeFormatter.locale()) == false) {
                 fieldType().setDateTimeFormatter(dateTimeFormatter.withLocale(locale));
             }
@@ -393,7 +389,7 @@
         public DocValueFormat docValueFormat(@Nullable String format, ZoneId timeZone) {
             DateFormatter dateTimeFormatter = this.dateTimeFormatter;
             if (format != null) {
-                dateTimeFormatter = DateFormatters.forPattern(format).withLocale(dateTimeFormatter.locale());
+                dateTimeFormatter = DateFormatter.forPattern(format).withLocale(dateTimeFormatter.locale());
             }
             if (timeZone == null) {
                 timeZone = ZoneOffset.UTC;
