--- conflicted
+++ resolved
@@ -30,11 +30,7 @@
 import org.elasticsearch.common.time.DateFormatter;
 import org.elasticsearch.common.time.DateFormatters;
 import org.elasticsearch.common.time.DateMathParser;
-<<<<<<< HEAD
 import org.elasticsearch.common.time.DateUtils;
-import org.elasticsearch.common.time.JavaDateMathParser;
-=======
->>>>>>> dad6f1c9
 import org.elasticsearch.common.util.set.Sets;
 import org.elasticsearch.index.Index;
 import org.elasticsearch.index.IndexNotFoundException;
@@ -926,13 +922,8 @@
                                 }
 
                                 DateFormatter formatter = dateFormatter.withZone(timeZone);
-<<<<<<< HEAD
-                                DateMathParser dateMathParser = new JavaDateMathParser(formatter);
+                                DateMathParser dateMathParser = formatter.toDateMathParser();
                                 Instant instant = dateMathParser.parse(mathExpression, context::getStartTime, false, timeZone);
-=======
-                                DateMathParser dateMathParser = formatter.toDateMathParser();
-                                long millis = dateMathParser.parse(mathExpression, context::getStartTime, false, timeZone);
->>>>>>> dad6f1c9
 
                                 String time = formatter.format(instant);
                                 beforePlaceHolderSb.append(time);
