/*
 * Licensed to Elasticsearch under one or more contributor
 * license agreements. See the NOTICE file distributed with
 * this work for additional information regarding copyright
 * ownership. Elasticsearch licenses this file to you under
 * the Apache License, Version 2.0 (the "License"); you may
 * not use this file except in compliance with the License.
 * You may obtain a copy of the License at
 *
 *    http://www.apache.org/licenses/LICENSE-2.0
 *
 * Unless required by applicable law or agreed to in writing,
 * software distributed under the License is distributed on an
 * "AS IS" BASIS, WITHOUT WARRANTIES OR CONDITIONS OF ANY
 * KIND, either express or implied.  See the License for the
 * specific language governing permissions and limitations
 * under the License.
 */
package org.elasticsearch.search.aggregations.bucket;

import org.elasticsearch.ElasticsearchIllegalArgumentException;
import org.elasticsearch.common.io.stream.StreamInput;
import org.elasticsearch.common.io.stream.StreamOutput;
import org.elasticsearch.common.xcontent.XContentBuilder;
import org.elasticsearch.search.aggregations.InternalAggregation;
import org.elasticsearch.search.aggregations.InternalAggregations;
import org.elasticsearch.search.aggregations.reducers.Reducer;

import java.io.IOException;
import java.util.ArrayList;
import java.util.List;
import java.util.Map;

/**
 * A base class for all the single bucket aggregations.
 */
public abstract class InternalSingleBucketAggregation extends InternalAggregation implements SingleBucketAggregation {

    private long docCount;
    private InternalAggregations aggregations;

    protected InternalSingleBucketAggregation() {} // for serialization

    /**
     * Creates a single bucket aggregation.
     *
     * @param name          The aggregation name.
     * @param docCount      The document count in the single bucket.
     * @param aggregations  The already built sub-aggregations that are associated with the bucket.
     */
    protected InternalSingleBucketAggregation(String name, long docCount, InternalAggregations aggregations, List<Reducer> reducers, Map<String, Object> metaData) {
        super(name, reducers, metaData);
        this.docCount = docCount;
        this.aggregations = aggregations;
    }

    @Override
    public long getDocCount() {
        return docCount;
    }

    @Override
    public InternalAggregations getAggregations() {
        return aggregations;
    }

    /**
     * Create a <b>new</b> empty sub aggregation. This must be a new instance on each call.
     */
    protected abstract InternalSingleBucketAggregation newAggregation(String name, long docCount, InternalAggregations subAggregations);

    @Override
<<<<<<< HEAD
    public InternalAggregation doReduce(ReduceContext reduceContext) {
        List<InternalAggregation> aggregations = reduceContext.aggregations();
=======
    public InternalAggregation reduce(List<InternalAggregation> aggregations, ReduceContext reduceContext) {
>>>>>>> fcc09f62
        long docCount = 0L;
        List<InternalAggregations> subAggregationsList = new ArrayList<>(aggregations.size());
        for (InternalAggregation aggregation : aggregations) {
            assert aggregation.getName().equals(getName());
            docCount += ((InternalSingleBucketAggregation) aggregation).docCount;
            subAggregationsList.add(((InternalSingleBucketAggregation) aggregation).aggregations);
        }
        final InternalAggregations aggs = InternalAggregations.reduce(subAggregationsList, reduceContext);
        return newAggregation(getName(), docCount, aggs);
    }

    @Override
    public Object getProperty(List<String> path) {
        if (path.isEmpty()) {
            return this;
        } else {
            String aggName = path.get(0);
            if (aggName.equals("_count")) {
                if (path.size() > 1) {
                    throw new ElasticsearchIllegalArgumentException("_count must be the last element in the path");
                }
                return getDocCount();
            }
            InternalAggregation aggregation = aggregations.get(aggName);
            if (aggregation == null) {
                throw new ElasticsearchIllegalArgumentException("Cannot find an aggregation named [" + aggName + "] in [" + getName() + "]");
            }
            return aggregation.getProperty(path.subList(1, path.size()));
        }
    }

    @Override
    protected void doReadFrom(StreamInput in) throws IOException {
        docCount = in.readVLong();
        aggregations = InternalAggregations.readAggregations(in);
    }

    @Override
    protected void doWriteTo(StreamOutput out) throws IOException {
        out.writeVLong(docCount);
        aggregations.writeTo(out);
    }

    @Override
    public XContentBuilder doXContentBody(XContentBuilder builder, Params params) throws IOException {
        builder.field(CommonFields.DOC_COUNT, docCount);
        aggregations.toXContentInternal(builder, params);
        return builder;
    }
}<|MERGE_RESOLUTION|>--- conflicted
+++ resolved
@@ -70,12 +70,7 @@
     protected abstract InternalSingleBucketAggregation newAggregation(String name, long docCount, InternalAggregations subAggregations);
 
     @Override
-<<<<<<< HEAD
-    public InternalAggregation doReduce(ReduceContext reduceContext) {
-        List<InternalAggregation> aggregations = reduceContext.aggregations();
-=======
-    public InternalAggregation reduce(List<InternalAggregation> aggregations, ReduceContext reduceContext) {
->>>>>>> fcc09f62
+    public InternalAggregation doReduce(List<InternalAggregation> aggregations, ReduceContext reduceContext) {
         long docCount = 0L;
         List<InternalAggregations> subAggregationsList = new ArrayList<>(aggregations.size());
         for (InternalAggregation aggregation : aggregations) {
