--- conflicted
+++ resolved
@@ -57,13 +57,8 @@
     public void testSysTypes() throws Exception {
         Command cmd = sql("SYS TYPES").v1();
 
-<<<<<<< HEAD
-        List<String> names = asList("BYTE", "SHORT", "INTEGER", "LONG", "HALF_FLOAT", "SCALED_FLOAT", "FLOAT", "DOUBLE", "KEYWORD", "TEXT",
-                "DATE", "BINARY", "NULL", "UNSUPPORTED",  "GEO_SHAPE", "OBJECT", "NESTED", "BOOLEAN");
-=======
         List<String> names = asList("BYTE", "LONG", "BINARY", "NULL", "INTEGER", "SHORT", "HALF_FLOAT", "SCALED_FLOAT", "FLOAT", "DOUBLE",
-                "KEYWORD", "TEXT", "BOOLEAN", "DATE", "UNSUPPORTED", "OBJECT", "NESTED");
->>>>>>> b26aae39
+                "KEYWORD", "TEXT", "BOOLEAN", "DATE", "UNSUPPORTED", "GEO_SHAPE", "OBJECT", "NESTED");
 
         cmd.execute(null, ActionListener.wrap(r -> {
             assertEquals(19, r.columnCount());
@@ -75,7 +70,7 @@
             assertFalse(r.column(10, Boolean.class));
             // no auto-increment
             assertFalse(r.column(11, Boolean.class));
-            
+
             for (int i = 0; i < r.size(); i++) {
                 assertEquals(names.get(i), r.column(0));
                 r.advanceRow();
