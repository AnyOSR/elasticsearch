--- conflicted
+++ resolved
@@ -16,14 +16,10 @@
 
   // CLI testing dependencies
   compile project(path: xpackModule('sql:sql-cli'), configuration: 'nodeps')
-<<<<<<< HEAD
-  compile "org.jline:jline:3.6.0"
+  compile "org.jline:jline:3.8.2"
   compile "org.orbisgis:h2gis-ext:1.3.2"
   // TODO: Temporary solution until core removes JTS as a dependency
   compile "com.vividsolutions:jts-core:1.14.0"
-=======
-  compile "org.jline:jline:3.8.2"
->>>>>>> 7d052578
 }
 
 /* disable unit tests because these are all integration tests used
